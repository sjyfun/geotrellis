--- conflicted
+++ resolved
@@ -10,11 +10,7 @@
 import ls.Plugin.lsSettings
 
 object Version {
-<<<<<<< HEAD
   val geotrellis = "0.9.0-RC1"
-=======
-  val geotrellis = "1.0.0-SNAPSHOT"
->>>>>>> d0da0e25
   val scala = "2.10.3"
   val akka = "2.2.3"
 }
