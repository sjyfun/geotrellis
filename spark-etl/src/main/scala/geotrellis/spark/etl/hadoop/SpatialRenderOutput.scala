--- conflicted
+++ resolved
@@ -42,15 +42,6 @@
       }
     }
   }
-<<<<<<< HEAD
-  
-  override def apply(id: LayerId, rdd: RDD[(SpatialKey, Tile)] with Metadata[RasterMetaData], method: KeyIndexMethod[SpatialKey], props: Map[String, String]) =
-    props("format").toLowerCase match {
-      case "png" =>
-        rdd.asInstanceOf[RDD[(SpatialKey, Tile)] with Metadata[RasterMetaData]].renderPng(id, props("path"), parseClassifications(props.get("breaks")))
-      case "geotiff" =>
-        rdd.asInstanceOf[RDD[(SpatialKey, Tile)] with Metadata[RasterMetaData]].renderGeoTiff(id, props("path"))
-=======
 
   override def apply(
     id: LayerId,
@@ -62,7 +53,7 @@
     val images =
       props("format").toLowerCase match {
         case "png" =>
-          rdd.asInstanceOf[RDD[(SpatialKey, Tile)] with Metadata[RasterMetaData]].renderPng(parseBreaks(props.get("breaks")))
+          rdd.asInstanceOf[RDD[(SpatialKey, Tile)] with Metadata[RasterMetaData]].renderPng(parseClassifications(props.get("breaks")))
         case "geotiff" =>
           rdd.asInstanceOf[RDD[(SpatialKey, Tile)] with Metadata[RasterMetaData]].renderGeoTiff()
       }
@@ -74,7 +65,6 @@
     else {
       val keyToPath = SaveToHadoopMethods.spatialKeyToPath(id, props("path"))
       images.saveToHadoop(keyToPath)
->>>>>>> a53b1713
     }
   }
 
