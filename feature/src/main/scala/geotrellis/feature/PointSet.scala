package geotrellis.feature

import com.vividsolutions.jts.{geom => jts}
import GeomFactory._

case class PointSet(ps: Set[Point]) extends GeometrySet 
                                       with ZeroDimensions {

  val geom = factory.createMultiPoint(ps.map(_.geom).toArray)

  // -- Intersection

  def &(p: Point) = intersection(p)
  def intersection(p: Point): PointIntersectionResult =
    p.intersection(this)

  def &(l: Line) = intersection(l)
  def intersection(l: Line): PointSetIntersectionResult =
    l.intersection(this)

  def &(p: Polygon) = intersection(p)
  def intersection(p: Polygon): PointSetIntersectionResult =
    p.intersection(this)

  def &(ps: PointSet) = intersection(ps)
  def intersection(ps: PointSet): PointSetIntersectionResult =
    geom.intersection(ps.geom)

  def &(ls: LineSet) = intersection(ls)
  def intersection(ls: LineSet): PointSetIntersectionResult =
    geom.intersection(ls.geom)

  def &(ps: PolygonSet) = intersection(ps)
  def intersection(ps: PolygonSet): PointSetIntersectionResult =
    geom.intersection(ps.geom)

  // -- Union

  def |(p: Point) = union(p)
  def union(p: Point): PointPointUnionResult =
    p.union(this)

  def |(l: Line) = union(l)
  def union(l:Line): PointLineUnionResult =
    l.union(this)

  def |(p: Polygon) = union(p)
  def union(p: Polygon): PolygonXUnionResult =
    p.union(this)

  def |(ps: PointSet) = union(ps)
  def union(ps: PointSet): PointPointUnionResult =
    geom.union(ps.geom)

  def |(ls: LineSet) = union(ls)
  def union(ls: LineSet): PointLineSetUnionResult =
    geom.union(ls.geom)

  def |(ps: PolygonSet) = union(ps)
  def union(ps: PolygonSet): PolygonSetUnionResult =
    geom.union(ps.geom)

  // -- Difference

  def -(other: Geometry) = difference(other)
  def difference(other: Geometry): PointSetDifferenceResult =
    geom.difference(other.geom)

<<<<<<< HEAD
=======
  // -- Predicates

  def contains(g: ZeroDimensions): Boolean =
    geom.contains(g.geom)

  def within(ps: PointSet): Boolean =
    geom.within(ps.geom)

  def within(g: AtLeastOneDimensions): Boolean =
    geom.within(g.geom)

>>>>>>> 49215bde
  // -- Misc.

  def convexHull: Polygon =
    geom.convexHull.asInstanceOf[jts.Polygon]

}<|MERGE_RESOLUTION|>--- conflicted
+++ resolved
@@ -66,8 +66,6 @@
   def difference(other: Geometry): PointSetDifferenceResult =
     geom.difference(other.geom)
 
-<<<<<<< HEAD
-=======
   // -- Predicates
 
   def contains(g: ZeroDimensions): Boolean =
@@ -79,7 +77,6 @@
   def within(g: AtLeastOneDimensions): Boolean =
     geom.within(g.geom)
 
->>>>>>> 49215bde
   // -- Misc.
 
   def convexHull: Polygon =
