package geotrellis.feature

import com.vividsolutions.jts.{geom => jts}
import GeomFactory._

object Line {

  implicit def jtsToLine(jtsGeom: jts.LineString): Line =
    apply(jtsGeom)

  def apply(points: Point*): Line =
    apply(points.toList)

  def apply(points: Seq[Point])(implicit d: DummyImplicit): Line =
    apply(points.toList)

  def apply(points: Array[Point]): Line =
    apply(points.toList)

  def apply(points: List[Point]): Line = {
    if (points.length < 2) {
      sys.error("Invalid line: Requires 2 or more points.")
    }

    Line(factory.createLineString(points.map(_.jtsGeom.getCoordinate).toArray))
  }

}

case class Line(jtsGeom: jts.LineString) extends Geometry
                                         with Relatable
                                         with TwoDimensions {

  assert(!jtsGeom.isEmpty)

  lazy val points: List[Point] = jtsGeom.getCoordinates.map(c => Point(c.x, c.y)).toList

  lazy val isClosed: Boolean =
    jtsGeom.isClosed

  lazy val isSimple: Boolean =
    jtsGeom.isSimple

<<<<<<< HEAD
  lazy val boundary: OneDimensionsBoundaryResult =
    geom.getBoundary
=======
  lazy val boundary: LineBoundaryResult =
    jtsGeom.getBoundary
>>>>>>> 98336646

  lazy val vertices: MultiPoint =
    jtsGeom.getCoordinates

<<<<<<< HEAD
  lazy val boundingBox: Polygon =
    geom.getEnvelope match {
      case p: jts.Polygon => Polygon(p)
      case x =>
        sys.error(s"Unexpected result for Line boundingBox: ${x.getGeometryType}")
    }
=======
  lazy val boundingBox: Option[Polygon] =
    if (jtsGeom.isEmpty) None else Some(jtsGeom.getEnvelope.asInstanceOf[Polygon])
>>>>>>> 98336646

  lazy val length: Double =
    jtsGeom.getLength

  // -- Intersection

  def &(p: Point): PointOrNoResult =
    intersection(p)
  def intersection(p: Point): PointOrNoResult =
    p.intersection(this)

<<<<<<< HEAD
  def &(g: AtLeastOneDimensions): OneDimensionsAtLeastOneDimensionsIntersectionResult =
    intersection(g)
  def intersection(g: AtLeastOneDimensions): OneDimensionsAtLeastOneDimensionsIntersectionResult =
    geom.intersection(g.geom)

  def &(ps: PointSet): PointSetGeometryIntersectionResult =
    intersection(ps)
  def intersection(ps:PointSet):PointSetGeometryIntersectionResult =
    geom.intersection(ps.geom)
=======
  def &(l: Line): LineLineIntersectionResult =
    intersection(l)
  def intersection(l: Line): LineLineIntersectionResult =
    jtsGeom.intersection(l.jtsGeom)

  def &(p: Polygon): LinePolygonIntersectionResult =
    intersection(p)
  def intersection(p: Polygon): LinePolygonIntersectionResult =
    jtsGeom.intersection(p.jtsGeom)

  def &(ps: MultiPoint): MultiPointIntersectionResult =
    intersection(ps)
  def intersection(ps:MultiPoint):MultiPointIntersectionResult =
    jtsGeom.intersection(ps.jtsGeom)

  def &(ls: MultiLine): MultiLineIntersectionResult =
    intersection(ls)
  def intersection(ls: MultiLine): MultiLineIntersectionResult =
    jtsGeom.intersection(ls.jtsGeom)

  def &(ps: MultiPolygon): MultiLineIntersectionResult =
    intersection(ps)
  def intersection(ps: MultiPolygon): MultiLineIntersectionResult =
    jtsGeom.intersection(ps.jtsGeom)
>>>>>>> 98336646

  // -- Union

  def |(p: Point): PointLineUnionResult =
    union(p)
  def union(p: Point): PointLineUnionResult =
    p.union(this)

  def |(l: Line): LineLineUnionResult =
    union(l)
  def union(l: Line): LineLineUnionResult =
    jtsGeom.union(l.jtsGeom)

  def |(p: Polygon): AtMostOneDimensionPolygonUnionResult =
    union(p)
  def union(p: Polygon): AtMostOneDimensionPolygonUnionResult =
    jtsGeom.union(p.jtsGeom)

  def |(ps: MultiPoint): PointLineUnionResult =
    union(ps)
  def union(ps: MultiPoint): PointLineUnionResult =
    jtsGeom.union(ps.jtsGeom)

  def |(ls: MultiLine): LineLineUnionResult =
    union(ls)
  def union(ls: MultiLine): LineLineUnionResult =
    jtsGeom.union(ls.jtsGeom)

  def |(ps: MultiPolygon): AtMostOneDimensionMultiPolygonUnionResult =
    union(ps)
  def union(ps: MultiPolygon): AtMostOneDimensionMultiPolygonUnionResult =
    jtsGeom.union(ps.jtsGeom)

  // -- Difference

  def -(p: Point): LinePointDifferenceResult =
    difference(p)
  def difference(p: Point): LinePointDifferenceResult =
    jtsGeom.difference(p.jtsGeom)

  def -(l: Line): LineXDifferenceResult =
    difference(l)
  def difference(l: Line): LineXDifferenceResult =
    jtsGeom.difference(l.jtsGeom)

  def -(p: Polygon): LineXDifferenceResult =
    difference(p)
  def difference(p: Polygon): LineXDifferenceResult =
    jtsGeom.difference(p.jtsGeom)

  def -(ps: MultiPoint): LinePointDifferenceResult =
    difference(ps)
  def difference(ps: MultiPoint): LinePointDifferenceResult =
    jtsGeom.difference(ps.jtsGeom)

  def -(ls: MultiLine): LineXDifferenceResult =
    difference(ls)
  def difference(ls: MultiLine): LineXDifferenceResult =
    jtsGeom.difference(ls.jtsGeom)

  def -(ps: MultiPolygon): LineXDifferenceResult =
    difference(ps)
  def difference(ps: MultiPolygon): LineXDifferenceResult =
    jtsGeom.difference(ps.jtsGeom)

  // -- SymDifference

  def symDifference(g: ZeroDimensions): ZeroDimensionsLineSymDifferenceResult =
    jtsGeom.symDifference(g.jtsGeom)

  def symDifference(g: OneDimension): OneDimensionSymDifferenceResult =
    jtsGeom.symDifference(g.jtsGeom)

  def symDifference(p: Polygon): OneDimensionPolygonSymDifferenceResult =
    jtsGeom.symDifference(p.jtsGeom)
  
  def symDifference(ps: MultiPolygon): OneDimensionMultiPolygonSymDifferenceResult =
    jtsGeom.symDifference(ps.jtsGeom)

  // -- Buffer

  def buffer(d:Double):Polygon =
    jtsGeom.buffer(d).asInstanceOf[Polygon]

  // -- Predicates

  def contains(g: AtMostOneDimension): Boolean =
    jtsGeom.contains(g.jtsGeom)

  def coveredBy(g: AtLeastOneDimension): Boolean =
    jtsGeom.coveredBy(g.jtsGeom)

  def covers(g: AtMostOneDimension): Boolean =
    jtsGeom.covers(g.jtsGeom)

  def crosses(g: AtLeastOneDimension): Boolean =
    jtsGeom.crosses(g.jtsGeom)

  /** A Line crosses a MultiPoint when it covers
      some points but does not cover others */
  def crosses(ps: MultiPoint): Boolean =
    jtsGeom.crosses(ps.jtsGeom)

  def overlaps(g: OneDimension): Boolean =
    jtsGeom.overlaps(g.jtsGeom)

  def touches(g: Geometry): Boolean =
    jtsGeom.touches(g.jtsGeom)

  def within(g: AtLeastOneDimension): Boolean =
    jtsGeom.within(g.jtsGeom)

}<|MERGE_RESOLUTION|>--- conflicted
+++ resolved
@@ -41,28 +41,18 @@
   lazy val isSimple: Boolean =
     jtsGeom.isSimple
 
-<<<<<<< HEAD
-  lazy val boundary: OneDimensionsBoundaryResult =
+  lazy val boundary: OneDimensionBoundaryResult =
     geom.getBoundary
-=======
-  lazy val boundary: LineBoundaryResult =
-    jtsGeom.getBoundary
->>>>>>> 98336646
 
   lazy val vertices: MultiPoint =
     jtsGeom.getCoordinates
 
-<<<<<<< HEAD
   lazy val boundingBox: Polygon =
     geom.getEnvelope match {
       case p: jts.Polygon => Polygon(p)
       case x =>
         sys.error(s"Unexpected result for Line boundingBox: ${x.getGeometryType}")
     }
-=======
-  lazy val boundingBox: Option[Polygon] =
-    if (jtsGeom.isEmpty) None else Some(jtsGeom.getEnvelope.asInstanceOf[Polygon])
->>>>>>> 98336646
 
   lazy val length: Double =
     jtsGeom.getLength
@@ -74,42 +64,15 @@
   def intersection(p: Point): PointOrNoResult =
     p.intersection(this)
 
-<<<<<<< HEAD
-  def &(g: AtLeastOneDimensions): OneDimensionsAtLeastOneDimensionsIntersectionResult =
+  def &(g: AtLeastOneDimension): OneDimensionAtLeastOneDimensionIntersectionResult =
     intersection(g)
-  def intersection(g: AtLeastOneDimensions): OneDimensionsAtLeastOneDimensionsIntersectionResult =
+  def intersection(g: AtLeastOneDimension): OneDimensionAtLeastOneDimensionIntersectionResult =
     geom.intersection(g.geom)
 
-  def &(ps: PointSet): PointSetGeometryIntersectionResult =
+  def &(mp: MultiPoint): MultiPointGeometryIntersectionResult =
     intersection(ps)
-  def intersection(ps:PointSet):PointSetGeometryIntersectionResult =
+  def intersection(mp: MultiPoint): MultiPointGeometryIntersectionResult =
     geom.intersection(ps.geom)
-=======
-  def &(l: Line): LineLineIntersectionResult =
-    intersection(l)
-  def intersection(l: Line): LineLineIntersectionResult =
-    jtsGeom.intersection(l.jtsGeom)
-
-  def &(p: Polygon): LinePolygonIntersectionResult =
-    intersection(p)
-  def intersection(p: Polygon): LinePolygonIntersectionResult =
-    jtsGeom.intersection(p.jtsGeom)
-
-  def &(ps: MultiPoint): MultiPointIntersectionResult =
-    intersection(ps)
-  def intersection(ps:MultiPoint):MultiPointIntersectionResult =
-    jtsGeom.intersection(ps.jtsGeom)
-
-  def &(ls: MultiLine): MultiLineIntersectionResult =
-    intersection(ls)
-  def intersection(ls: MultiLine): MultiLineIntersectionResult =
-    jtsGeom.intersection(ls.jtsGeom)
-
-  def &(ps: MultiPolygon): MultiLineIntersectionResult =
-    intersection(ps)
-  def intersection(ps: MultiPolygon): MultiLineIntersectionResult =
-    jtsGeom.intersection(ps.jtsGeom)
->>>>>>> 98336646
 
   // -- Union
 
