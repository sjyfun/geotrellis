/**************************************************************************
 * Copyright (c) 2014 Azavea.
 * 
 * Licensed under the Apache License, Version 2.0 (the "License");
 * you may not use this file except in compliance with the License.
 * You may obtain a copy of the License at
 * 
 * http://www.apache.org/licenses/LICENSE-2.0
 * 
 * Unless required by applicable law or agreed to in writing, software
 * distributed under the License is distributed on an "AS IS" BASIS,
 * WITHOUT WARRANTIES OR CONDITIONS OF ANY KIND, either express or implied.
 * See the License for the specific language governing permissions and
 * limitations under the License.
 **************************************************************************/

package geotrellis.raster.op.local

import geotrellis._

/**
 * Operation to get the hyperbolic cosine of values.
 */
object Cosh extends Serializable {
  /** Takes the hyperboic cosine of each raster cell value.
    * @info Always returns a double raster.
    */
<<<<<<< HEAD
  def apply(r:Op[Raster]) =
    r.map(y => y.convert(TypeDouble)
                .mapDouble(z => math.cosh(z)))
     .withName("Cosh")
}

/**
 * Operation to get the hyperbolic cosine of values.
 */
trait CoshMethods { self: Raster =>
  /** Takes the hyperboic cosine of each raster cell value.
    * @info Always returns a double raster.
    */
  def localCosh() =
    Cosh(self)
=======
  def apply(r: Raster): Raster =
    r.convert(TypeDouble)
     .mapDouble(z => math.cosh(z))
>>>>>>> 72a9e4e0
}<|MERGE_RESOLUTION|>--- conflicted
+++ resolved
@@ -25,11 +25,9 @@
   /** Takes the hyperboic cosine of each raster cell value.
     * @info Always returns a double raster.
     */
-<<<<<<< HEAD
-  def apply(r:Op[Raster]) =
-    r.map(y => y.convert(TypeDouble)
-                .mapDouble(z => math.cosh(z)))
-     .withName("Cosh")
+  def apply(r: Raster): Raster =
+    r.convert(TypeDouble)
+     .mapDouble(z => math.cosh(z))
 }
 
 /**
@@ -41,9 +39,4 @@
     */
   def localCosh() =
     Cosh(self)
-=======
-  def apply(r: Raster): Raster =
-    r.convert(TypeDouble)
-     .mapDouble(z => math.cosh(z))
->>>>>>> 72a9e4e0
 }