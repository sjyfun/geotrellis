/*
 * Copyright (c) 2014 Azavea.
 *
 * Licensed under the Apache License, Version 2.0 (the "License");
 * you may not use this file except in compliance with the License.
 * You may obtain a copy of the License at
 *
 * http://www.apache.org/licenses/LICENSE-2.0
 *
 * Unless required by applicable law or agreed to in writing, software
 * distributed under the License is distributed on an "AS IS" BASIS,
 * WITHOUT WARRANTIES OR CONDITIONS OF ANY KIND, either express or implied.
 * See the License for the specific language governing permissions and
 * limitations under the License.
 */

package geotrellis.raster.io.geotiff.writer

import geotrellis.raster._
import geotrellis.raster.io.geotiff._
import geotrellis.raster.io.geotiff.reader._

import geotrellis.vector.Extent

import geotrellis.proj4.CRS
import geotrellis.proj4.LatLng

import geotrellis.raster.testkit._

import java.io._

import org.scalatest._

class GeoTiffWriterSpec extends FunSpec
    with Matchers
    with BeforeAndAfterAll
    with RasterMatchers
    with TileBuilders
    with GeoTiffTestUtils {

  override def afterAll = purge

  private val testCRS = CRS.fromName("EPSG:3857")

  describe ("writing GeoTiffs without errors and with correct tiles, crs and extent") {
<<<<<<< HEAD

    val temp = File.createTempFile("geotiff-writer", ".tif"); 
    val path = temp.getPath()
=======
    it("should write GeoTiff with tags") {
      val path = "/tmp/geotiff-writer.tif"
>>>>>>> d289ac70

    it("should write GeoTiff with tags") {
      val geoTiff = MultiBandGeoTiff(geoTiffPath("multi-tag.tif"))
      GeoTiffWriter.write(geoTiff, path)

      addToPurge(path)

      val actual = MultiBandGeoTiff(path).tags
      val expected = geoTiff.tags

      actual should be (expected)
    }

    it("should write web mercator correctly") {
      val geoTiff = SingleBandGeoTiff(geoTiffPath("ndvi-web-mercator.tif"))

      addToPurge(path)
      geoTiff.write(path)
      val actualCRS = SingleBandGeoTiff(path).crs

      actualCRS.epsgCode should be (geoTiff.crs.epsgCode)
    }

    it("should write NY State Plane correctly") {
      val geoTiff = SingleBandGeoTiff(geoTiffPath("ny-state-plane.tif"))

      addToPurge(path)
      geoTiff.write(path)
      val actualCRS = SingleBandGeoTiff(path).crs

      actualCRS.epsgCode should be (geoTiff.crs.epsgCode)
    }

    it ("should write Polar stereographic correctly") {
      val geoTiff = SingleBandGeoTiff(geoTiffPath("alaska-polar-3572.tif"))

      addToPurge(path)
      geoTiff.write(path)
      val actualCRS = SingleBandGeoTiff(path).crs

      actualCRS.epsgCode should be (geoTiff.crs.epsgCode)
    }

    it ("should write floating point rasters correct") {
      val e = Extent(100.0, 400.0, 120.0, 420.0)
      val t = DoubleArrayTile(Array(11.0, 22.0, 33.0, 44.0), 2, 2)

      val geoTiff = SingleBandGeoTiff(t, e, testCRS, Tags.empty, GeoTiffOptions.DEFAULT)

      GeoTiffWriter.write(geoTiff, path)

      addToPurge(path)

      val SingleBandGeoTiff(tile, extent, crs, _) = SingleBandGeoTiff(path)

      extent should equal (e)
      crs should equal (testCRS)
      assertEqual(tile, t)
    }

    it ("should read write raster correctly") {
      val geoTiff = SingleBandGeoTiff.compressed(geoTiffPath("econic_zlib_tiled_bandint_wm.tif"))
      val projectedRaster = geoTiff.projectedRaster
      val ProjectedRaster(Raster(tile, extent), crs) = projectedRaster.reproject(LatLng)
      val reprojGeoTiff = SingleBandGeoTiff(tile, extent, crs, geoTiff.tags, geoTiff.options)

      GeoTiffWriter.write(reprojGeoTiff, path)

      addToPurge(path)

      val SingleBandGeoTiff(actualTile, actualExtent, actualCrs, _) = SingleBandGeoTiff(path)

      actualExtent should equal (extent)
      crs should equal (LatLng)
      assertEqual(actualTile, tile)
    }

    it ("should read write multibandraster correctly") {
      val geoTiff = MultiBandGeoTiff(geoTiffPath("3bands/int32/3bands-striped-pixel.tif"))

      GeoTiffWriter.write(geoTiff, path)

      addToPurge(path)

      val gt = MultiBandGeoTiff(path)

      gt.extent should equal (geoTiff.extent)
      gt.crs should equal (geoTiff.crs)
      gt.tile.bandCount should equal (geoTiff.tile.bandCount)
      for(i <- 0 until gt.tile.bandCount) {
        val actualBand = gt.band(i)
        val expectedBand = geoTiff.band(i)

        assertEqual(actualBand, expectedBand)
      }
    }

    it ("should write hand made multiband and read back correctly") {
      val tile =
        ArrayMultiBandTile(
          positiveIntegerRaster,
          positiveIntegerRaster.map(_ * 100),
          positiveIntegerRaster.map(_ * 10000)
        )

      val geoTiff = MultiBandGeoTiff(tile, Extent(0.0, 0.0, 1000.0, 1000.0), LatLng)

      GeoTiffWriter.write(geoTiff, path)

      addToPurge(path)

      val gt = MultiBandGeoTiff(path)

      gt.extent should equal (geoTiff.extent)
      gt.crs should equal (geoTiff.crs)
      gt.tile.bandCount should equal (tile.bandCount)
      for(i <- 0 until gt.tile.bandCount) {
        val actualBand = gt.band(i)
        val expectedBand = tile.band(i)

        assertEqual(actualBand, expectedBand)
      }
    }

    it("should write a GeoTiff to byte array") {
      val tile =
        ArrayMultiBandTile(
          positiveIntegerRaster,
          positiveIntegerRaster.map(_ * 100),
          positiveIntegerRaster.map(_ * 10000)
        )

      val geoTiff = MultiBandGeoTiff(tile, Extent(0.0, 0.0, 1000.0, 1000.0), LatLng)

      val bytes = GeoTiffWriter.write(geoTiff)

      val gt = MultiBandGeoTiff(bytes)

      gt.extent should equal (geoTiff.extent)
      gt.crs should equal (geoTiff.crs)
      gt.tile.bandCount should equal (tile.bandCount)
      for(i <- 0 until gt.tile.bandCount) {
        val actualBand = gt.band(i)
        val expectedBand = tile.band(i)

        assertEqual(actualBand, expectedBand)
      }
    }
  }
}<|MERGE_RESOLUTION|>--- conflicted
+++ resolved
@@ -43,14 +43,8 @@
   private val testCRS = CRS.fromName("EPSG:3857")
 
   describe ("writing GeoTiffs without errors and with correct tiles, crs and extent") {
-<<<<<<< HEAD
-
     val temp = File.createTempFile("geotiff-writer", ".tif"); 
     val path = temp.getPath()
-=======
-    it("should write GeoTiff with tags") {
-      val path = "/tmp/geotiff-writer.tif"
->>>>>>> d289ac70
 
     it("should write GeoTiff with tags") {
       val geoTiff = MultiBandGeoTiff(geoTiffPath("multi-tag.tif"))
