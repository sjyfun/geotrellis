/*
 * Copyright (c) 2014 Azavea.
 *
 * Licensed under the Apache License, Version 2.0 (the "License");
 * you may not use this file except in compliance with the License.
 * You may obtain a copy of the License at
 *
 * http://www.apache.org/licenses/LICENSE-2.0
 *
 * Unless required by applicable law or agreed to in writing, software
 * distributed under the License is distributed on an "AS IS" BASIS,
 * WITHOUT WARRANTIES OR CONDITIONS OF ANY KIND, either express or implied.
 * See the License for the specific language governing permissions and
 * limitations under the License.
 */

package geotrellis.raster.io.geotiff.reader

import monocle.syntax._
import monocle.Macro._

import geotrellis._
import geotrellis.raster._
import geotrellis.raster.io.arg.ArgWriter

import geotrellis.raster.io.geotiff.reader.utils.ArrayUtils._
import geotrellis.raster.io.geotiff.reader.utils.MatrixUtils._
import geotrellis.raster.io.geotiff.reader.CommonPublicValues._

import geotrellis.vector.Extent

import scala.collection.immutable.HashMap

object CompressionType {

  val Uncompressed = 1
  val HuffmanCoded = 2
  val GroupThreeCoded = 3
  val GroupFourCoded = 4
  val LZWCoded = 5
  val JpegOldCoded = 6
  val JpegCoded = 7
  val ZLibCoded = 8
  val PackBitsCoded = 32773

}

object TiffFieldType {

  val BytesFieldType = 1
  val AsciisFieldType = 2
  val ShortsFieldType = 3
  val IntsFieldType = 4
  val FractionalsFieldType = 5
  val SignedBytesFieldType = 6
  val UndefinedFieldType = 7
  val SignedShortsFieldType = 8
  val SignedIntsFieldType = 9
  val SignedFractionalsFieldType = 10
  val FloatsFieldType = 11
  val DoublesFieldType = 12

}

object SampleFormat {

  val UnsignedInt = 1
  val SignedInt = 2
  val FloatingPoint = 3
  val Undefined = 4

}

object Tags {

  val NewSubfileTypeTag = 254
  val SubfileTypeTag = 255
  val ImageWidthTag = 256
  val ImageLengthTag = 257
  val BitsPerSampleTag = 258
  val CompressionTag = 259
  val PhotometricInterpTag = 262
  val ThresholdingTag = 263
  val CellWidthTag = 264
  val CellLengthTag = 265
  val FillOrderTag = 266
  val DocumentNameTag = 269
  val ImageDescTag = 270
  val MakerTag = 271
  val ModelTag = 272
  val StripOffsetsTag = 273
  val OrientationTag = 274
  val SamplesPerPixelTag = 277
  val RowsPerStripTag = 278
  val StripByteCountsTag = 279
  val MinSampleValueTag = 280
  val MaxSampleValueTag = 281
  val XResolutionTag = 282
  val YResolutionTag = 283
  val PlanarConfigurationTag = 284
  val PageNameTag = 285
  val XPositionTag = 286
  val YPositionTag = 287
  val FreeOffsetsTag = 288
  val FreeByteCountsTag = 289
  val GrayResponseUnitTag = 290
  val GrayResponseCurveTag = 291
  val T4OptionsTag = 292
  val T6OptionsTag = 293
  val ResolutionUnitTag = 296
  val PageNumberTag = 297
  val TransferFunctionTag = 301
  val SoftwareTag = 305
  val DateTimeTag = 306
  val ArtistTag = 315
  val HostComputerTag = 316
  val PredictorTag = 317
  val WhitePointTag = 318
  val PrimaryChromaticitiesTag = 319
  val ColorMapTag = 320
  val HalftoneHintsTag = 321
  val TileWidthTag = 322
  val TileLengthTag = 323
  val TileOffsetsTag = 324
  val TileByteCountsTag = 325
  val InkSetTag = 332
  val InkNamesTag = 333
  val NumberOfInksTag = 334
  val DotRangeTag = 336
  val TargetPrinterTag = 337
  val ExtraSamplesTag = 338
  val SampleFormatTag = 339
  val TransferRangeTag = 342
  val JpegTablesTag = 347
  val JpegProcTag = 512
  val JpegInterchangeFormatTag = 513
  val JpegInterchangeFormatLengthTag = 514
  val JpegRestartIntervalTag = 515
  val JpegLosslessPredictorsTag = 517
  val JpegPointTransformsTag = 518
  val JpegQTablesTag = 519
  val JpegDCTablesTag = 520
  val JpegACTablesTag = 521
  val YCbCrCoefficientsTag = 529
  val YCbCrSubSamplingTag = 530
  val YCbCrPositioningTag = 531
  val ReferenceBlackWhiteTag = 532
  val CopyrightTag = 33432
  val ModelPixelScaleTag = 33550
  val ModelTiePointsTag = 33922
  val ModelTransformationTag = 34264
  val GeoKeyDirectoryTag = 34735
  val DoublesTag = 34736
  val AsciisTag = 34737
  val GDALInternalNoDataTag = 42113

}

case class Coordinate(x: Double = 0, y: Double = 0)

case class GeoTiffCoordinates(
  minX: Coordinate = Coordinate(),
  minY: Coordinate = Coordinate(),
  maxX: Coordinate = Coordinate(),
  maxY: Coordinate = Coordinate()
)

object Pixel3D {

  def fromArray(v: Array[Double]): Pixel3D =
    if (v.size == 3) Pixel3D(v(0), v(1), v(2))
    else throw new IllegalArgumentException(
      "3D pixel needs vector with size 3 (x, y ,z)"
    )

}

case class Pixel3D(x: Double, y: Double, z: Double)

case class TagMetadata(tag: Int, fieldType: Int,
  length: Int, offset: Int)

case class MetadataTags(
  artist: Option[String] = None,
  copyright: Option[String] = None,
  dateTime: Option[String] = None,
  hostComputer: Option[String] = None,
  imageDesc: Option[String] = None,
  maker: Option[String] = None,
  model: Option[String] = None,
  software: Option[String] = None
)

case class BasicTags(
  bitsPerSample: Option[Array[Int]] = None,
  colorMap: Option[Array[Int]] = None,
  imageLength: Int = 0,
  imageWidth: Int = 0,
  compression: Int = 1,
  photometricInterp: Option[Int] = None,
  resolutionUnit: Option[Int] = None,
  rowsPerStrip: Long = (1 << 31) - 1,
  samplesPerPixel: Int = 1,
  stripByteCounts: Option[Array[Int]] = None,
  stripOffsets: Option[Array[Int]] = None,
  xResolution: Option[(Long, Long)] = None,
  yResolution: Option[(Long, Long)] = None
)

case class NonBasicTags(
  cellLength: Option[Int] = None,
  cellWidth: Option[Int] = None,
  extraSamples: Option[Array[Int]] = None,
  fillOrder: Int = 1,
  freeByteCounts: Option[Array[Long]] = None,
  freeOffsets: Option[Array[Long]] = None,
  grayResponseCurve: Option[Array[Int]] = None,
  grayResponseUnit: Option[Int] = None,
  newSubfileType: Option[Long] = None,
  orientation: Option[Int] = None,
  planarConfiguration: Option[Int] = None,
  subfileType: Option[Int] = None,
  thresholding: Int = 1,
  t4Options: Int = 0,
  t6Options: Option[Int] = None,
  halftoneHints: Option[Array[Int]] = None,
  predictor: Option[Int] = None
)

case class GeoTiffTags(
  modelTiePoints: Option[Array[(Pixel3D, Pixel3D)]] = None,
  modelTransformation: Option[Array[Array[Double]]] = None,
  modelPixelScale: Option[(Double, Double, Double)] = None,
  geoKeyDirectory: Option[GeoKeyDirectory] = None,
<<<<<<< HEAD
  doubles: Option[Vector[Double]] = None,
  asciis: Option[String] = None,
  gdalInternalNoData: Option[Double] = None
=======
  doubles: Option[Array[Double]] = None,
  asciis: Option[String] = None
>>>>>>> 5330682a
)

case class DocumentationTags(
  documentName: Option[String] = None,
  pageName: Option[String] = None,
  pageNumber: Option[Array[Int]] = None,
  xPositions: Option[Array[(Long, Long)]] = None,
  yPositions: Option[Array[(Long, Long)]] = None
)

case class TileTags(
  tileWidth: Option[Long] = None,
  tileLength: Option[Long] = None,
  tileOffsets: Option[Array[Int]] = None,
  tileByteCounts: Option[Array[Int]] = None
)

case class CmykTags(
  inkSet: Option[Int] = None,
  numberOfInks: Option[Int] = None,
  inkNames: Option[String] = None,
  dotRange: Option[Array[Int]] = None,
  targetPrinters: Option[String] = None
)

case class DataSampleFormatTags(
  sampleFormat: Array[Int] = Array(1),
  maxSampleValue: Option[Array[Long]] = None,
  minSampleValue: Option[Array[Long]] = None
)

case class ColimetryTags(
  whitePoints: Option[Array[(Long, Long)]] = None,
  primaryChromaticities: Option[Array[(Long, Long)]] = None,
  transferFunction: Option[Array[Int]] = None,
  transferRange: Option[Array[Int]] = None,
  referenceBlackWhite: Option[Array[Long]] = None
)

case class JpegTags(
  jpegTables: Option[Array[Byte]] = None,
  jpegProc: Option[Int] = None,
  jpegInterchangeFormat: Option[Long] = None,
  jpegInterchangeFormatLength: Option[Long] = None,
  jpegRestartInterval: Option[Int] = None,
  jpegLosslessPredictors: Option[Array[Int]] = None,
  jpegPointTransforms: Option[Array[Int]] = None,
  jpegQTables: Option[Array[Long]] = None,
  jpegDCTables: Option[Array[Long]] = None,
  jpegACTables: Option[Array[Long]] = None
)

case class YCbCrTags(
  yCbCrCoefficients: Option[Array[(Long, Long)]] = None,
  yCbCrSubSampling: Option[Array[Int]] = None,
  yCbCrPositioning: Option[Int] = None
)

case class NonStandardizedTags(
  asciisMap: HashMap[Int, String] = HashMap[Int, String](),
  longsMap: HashMap[Int, Array[Long]] = HashMap[Int, Array[Long]](),
  fractionalsMap: HashMap[Int, Array[(Long, Long)]] = HashMap[Int,
    Array[(Long, Long)]](),
  undefinedMap: HashMap[Int, Array[Byte]] = HashMap[Int, Array[Byte]](),
  doublesMap: HashMap[Int, Array[Double]] = HashMap[Int, Array[Double]]()
)

case class ImageDirectory(
  count: Int,
  metadataTags: MetadataTags = MetadataTags(),
  basicTags: BasicTags = BasicTags(),
  nonBasicTags: NonBasicTags = NonBasicTags(),
  geoTiffTags: GeoTiffTags = GeoTiffTags(),
  documentationTags: DocumentationTags = DocumentationTags(),
  tileTags: TileTags = TileTags(),
  cmykTags: CmykTags = CmykTags(),
  dataSampleFormatTags: DataSampleFormatTags = DataSampleFormatTags(),
  colimetryTags: ColimetryTags = ColimetryTags(),
  jpegTags: JpegTags = JpegTags(),
  yCbCrTags: YCbCrTags = YCbCrTags(),
  nonStandardizedTags: NonStandardizedTags = NonStandardizedTags(),
  imageBytes: Array[Byte] = Array[Byte]()
) {

  import ImageDirectoryLenses._
  import GeoKeyDirectoryLenses._

  def hasStripStorage(): Boolean = (this |-> tileWidthLens get).isEmpty

  def tileBitsSize(): Option[Long] =
    ((this |-> tileWidthLens get), (this |-> tileLengthLens get)) match {
      case (Some(tileWidth), Some(tileLength)) =>
        Some(bitsPerPixel * tileWidth * tileLength)
      case _ => None
    }

  def rowsInStrip(index: Int): Option[Long] = if (hasStripStorage) {
    this |-> stripByteCountsLens get match {
      case Some(stripByteCounts) => {
        val rowsPerStrip = this |-> rowsPerStripLens get
        val imageLength = this |-> imageLengthLens get
        val numberOfStrips = stripByteCounts.size
        val rest = imageLength % rowsPerStrip

        if (index == numberOfStrips - 1) {
          Some(if (rest == 0) rowsPerStrip else rest)
        } else if (index >= 0 && index < numberOfStrips - 1) {
          Some(rowsPerStrip)
        } else {
          throw new IllegalArgumentException("index is bad.")
        }
      }
      case None => throw new MalformedGeoTiffException("bad rows/tile structure")
    }
  } else None

  def rowsInSegment(index: Int): Int = if (hasStripStorage)
    rowsInStrip(index).get.toInt
  else
    (this |-> tileLengthLens get).get.toInt

  def bitsPerPixel(): Int = this |-> bitsPerSampleLens get match {
    case Some(v) => v.sum
    case None => this |-> samplesPerPixelLens get
  }

  // TODO: Isn't this just row size? Rows need to all be the same length.
  def imageSegmentByteSize(index: Option[Int] = None): Long =
    (imageSegmentBitsSize(index) + 7) / 8

  def imageSegmentBitsSize(index: Option[Int] = None): Long =
    if (hasStripStorage && !index.isEmpty)
      rowsInStrip(index.get).get * (this |-> imageWidthLens get) * bitsPerPixel
    else tileBitsSize.get * bitsPerPixel

  def rowSize(): Int = (if (hasStripStorage) (this |-> imageWidthLens get)
  else (this |-> tileWidthLens get).get).toInt

  def getRasterBoundaries: Array[Pixel3D] = {
    val imageWidth = (this |-> imageWidthLens get).toInt
    val imageLength = (this |-> imageLengthLens get).toInt

    Array(
      Pixel3D(0, imageLength, getDoubleValue(0, imageLength - 1)),
      Pixel3D(imageWidth, 0, getDoubleValue(imageWidth - 1, 0))
    )
  }

  def getDoubleValue(x: Int, y: Int): Double = {
    val imageWidth = (this |-> imageWidthLens get).toInt
    val imageLength = (this |-> imageLengthLens get).toInt

    val index = y * imageWidth + x

    if (x >= imageWidth || y >= imageLength) throw new IllegalArgumentException(
      s"x or y out of bounds x: $x, y: $y, imageWidth: $imageWidth, imageLength: $imageLength"
    ) else cellType match {
      case TypeBit => {
        val byteIndex = index / 8
        val bitIndex = index % 8

        ((imageBytes(byteIndex) & (1 << bitIndex)) >> bitIndex).toDouble
      }
      case TypeByte => imageBytes.readIntNumber(1, index).toDouble
      case TypeShort => imageBytes.readIntNumber(2, index).toDouble
      case TypeInt => imageBytes.readIntNumber(4, index).toDouble
      case TypeFloat => imageBytes.readFloatPointNumber(4, index)
      case TypeDouble => imageBytes.readFloatPointNumber(8, index)
    }
  }

  // What about multiple samples?
  def cellType(): CellType =
    (this |-> bitsPerSampleLens get, this |-> sampleFormatLens get) match {
      case (Some(bitsPerSampleArray), sampleFormatArray)
          if (bitsPerSampleArray.size > 0 && sampleFormatArray.size > 0) => {
            val bitsPerSample = bitsPerSampleArray(0)

            val sampleFormat = sampleFormatArray(0)

            import SampleFormat._

            if (bitsPerSample == 1) TypeBit
            else if (bitsPerSample <= 8) TypeByte
            else if (bitsPerSample <= 16) TypeShort
            else if (bitsPerSample == 32 && sampleFormat == UnsignedInt
              || sampleFormat == SignedInt) TypeInt
            else if (bitsPerSample == 32 && sampleFormat == FloatingPoint) TypeFloat
            else if (bitsPerSample == 64 && sampleFormat == FloatingPoint) TypeDouble
            else throw new MalformedGeoTiffException(
              "bad/unsupported bitspersample or sampleformat"
            )
          }

      case _ => throw new MalformedGeoTiffException("no bitsPerSample values!")
    }

  def toRaster(): (ArrayTile, Extent) = {
    val cols = this |-> imageWidthLens get
    val rows = this |-> imageLengthLens get

    val tile = ArrayTile.fromBytes(imageBytes.toArray, cellType, cols, rows)

    (tile, extent)
  }

  def writeRasterToArg(path: String, imageName: String): Unit = {
    writeRasterToArg(path, imageName, cellType, toRaster._1)
  }

  def writeRasterToArg(path: String, imageName: String, cellType: CellType,
    raster: ArrayTile): Unit =
    new ArgWriter(cellType).write(path, raster, extent, imageName)

  lazy val geoKeyDirectory = geoTiffTags.geoKeyDirectory.getOrElse {
    throw new IllegalAccessException("no geo key directory present")
  }

  lazy val extent: Extent = (this |-> modelTransformationLens get) match {
    case Some(trans) if (trans.validateAsMatrix && trans.size == 4
        && trans(0).size == 4) => transformationModelSpace(trans)
    case _ => (this |-> modelTiePointsLens get) match {
      case Some(tiePoints) if (!tiePoints.isEmpty) =>
        tiePointsModelSpace(tiePoints, this |-> modelPixelScaleLens get)
      case _ => throw new MalformedGeoTiffException(
        "neither model transformation nor tiepoints, or malformed ones."
      )
    }
  }

  private def transformationModelSpace(modelTransformation: Array[Array[Double]]) = {
    def matrixMult(pixel: Pixel3D) = Pixel3D.fromArray((modelTransformation *
      Array(Array(pixel.x, pixel.y, pixel.z, 1))).flatten.take(3))

    getExtentFromModelFunction(matrixMult)
  }

  private def tiePointsModelSpace(tiePoints: Array[(Pixel3D, Pixel3D)],
    pixelScaleOption: Option[(Double, Double, Double)]) =
    pixelScaleOption match {
      case Some(pixelScales) => {
        def modelFunc(pixel: Pixel3D) = {
          val (first, second) = tiePoints.head

          val scaleX = (pixel.x - first.x) * pixelScales._1
          val scaleY = (pixel.y - first.y) * pixelScales._2
          val scaleZ = (pixel.z - first.z) * pixelScales._3

          Pixel3D(scaleX + second.x, second.y - scaleY, scaleZ + second.z)
        }

        getExtentFromModelFunction(modelFunc)
      }
      case None => {
        val imageWidth = (this |-> imageWidthLens get).toInt
        val imageLength = (this |-> imageLengthLens get).toInt

        var minX = 0.0
        var minY = 0.0
        var maxX = 0.0
        var maxY = 0.0

        var i = 0
        while(i < 4) {
          val xt = if (i % 2 == 1) imageWidth - 1 else 0
          val yt = if (i >= 2) imageLength - 1 else 0

          val optPixel = tiePoints.filter(pixel => pixel._1.x == xt &&
            pixel._1.y == yt).map(_._2).headOption

          if (!optPixel.isEmpty) {
            val pixel = optPixel.get
            if (i == 0 || i == 1) maxY = pixel.y
            if (i == 0 || i == 2) minX = pixel.x
            if (i == 1 || i == 3) maxX = pixel.x
            if (i == 2 || i == 3) minY = pixel.y
          }

          i += 1
        }

        Extent(minX, minY, maxX, maxY)
      }
    }

  // if pixel is point then problemo
  private def getExtentFromModelFunction(func: Pixel3D => Pixel3D) = {
    val modelPixels = getRasterBoundaries.map(func)

    val (minX, minY) = (modelPixels(0).x, modelPixels(0).y)
    val (maxX, maxY) = (modelPixels(1).x, modelPixels(1).y)

    Extent(minX, minY, maxX, maxY)
  }

  def hasPixelArea(): Boolean =
    (geoKeyDirectory |-> gtRasterTypeLens get) match {
      case Some(UndefinedCPV) => throw new MalformedGeoTiffException(
        "the raster type must be present."
      )
      case Some(UserDefinedCPV) => throw new GeoTiffReaderLimitationException(
        "this reader doesn't support user defined raster types."
      )
      case Some(v) => v == 1
      case None => true
    }

}

object ImageDirectoryLenses {

  val countLens = mkLens[ImageDirectory, Int]("count")

  val metaDataTagsLens = mkLens[ImageDirectory, MetadataTags]("metadataTags")

  val artistLens = metaDataTagsLens |-> mkLens[MetadataTags,
    Option[String]]("artist")
  val copyrightLens = metaDataTagsLens |-> mkLens[MetadataTags,
    Option[String]]("copyright")
  val dateTimeLens = metaDataTagsLens |-> mkLens[MetadataTags,
    Option[String]]("dateTime")
  val hostComputerLens = metaDataTagsLens |-> mkLens[MetadataTags,
    Option[String]]("hostComputer")
  val imageDescLens = metaDataTagsLens |-> mkLens[MetadataTags,
    Option[String]]("imageDesc")
  val makerLens = metaDataTagsLens |-> mkLens[MetadataTags,
    Option[String]]("maker")
  val modelLens = metaDataTagsLens |-> mkLens[MetadataTags,
    Option[String]]("model")
  val softwareLens = metaDataTagsLens |-> mkLens[MetadataTags,
    Option[String]]("software")

  val basicTagsLens = mkLens[ImageDirectory, BasicTags]("basicTags")

  val bitsPerSampleLens = basicTagsLens |-> mkLens[BasicTags,
    Option[Array[Int]]]("bitsPerSample")
  val colorMapLens = basicTagsLens |-> mkLens[BasicTags,
    Option[Array[Int]]]("colorMap")
  val imageLengthLens = basicTagsLens |-> mkLens[BasicTags, Int]("imageLength")
  val imageWidthLens = basicTagsLens |-> mkLens[BasicTags, Int]("imageWidth")
  val compressionLens = basicTagsLens |-> mkLens[BasicTags,
    Int]("compression")
  val photometricInterpLens = basicTagsLens |-> mkLens[BasicTags,
    Option[Int]]("photometricInterp")
  val resolutionUnitLens = basicTagsLens |-> mkLens[BasicTags,
    Option[Int]]("resolutionUnit")
  val rowsPerStripLens = basicTagsLens |-> mkLens[BasicTags,
    Long]("rowsPerStrip")
  val samplesPerPixelLens = basicTagsLens |-> mkLens[BasicTags,
    Int]("samplesPerPixel")
  val stripByteCountsLens = basicTagsLens |-> mkLens[BasicTags,
    Option[Array[Int]]]("stripByteCounts")
  val stripOffsetsLens = basicTagsLens |-> mkLens[BasicTags,
    Option[Array[Int]]]("stripOffsets")
  val xResolutionLens = basicTagsLens |-> mkLens[BasicTags,
    Option[(Long, Long)]]("xResolution")
  val yResolutionLens = basicTagsLens |-> mkLens[BasicTags,
    Option[(Long, Long)]]("yResolution")

  val nonBasicTagsLens = mkLens[ImageDirectory, NonBasicTags]("nonBasicTags")

  val cellLengthLens = nonBasicTagsLens |-> mkLens[NonBasicTags,
    Option[Int]]("cellLength")
  val cellWidthLens = nonBasicTagsLens |-> mkLens[NonBasicTags,
    Option[Int]]("cellWidth")
  val extraSamplesLens = nonBasicTagsLens |-> mkLens[NonBasicTags,
    Option[Array[Int]]]("extraSamples")
  val fillOrderLens = nonBasicTagsLens |-> mkLens[NonBasicTags, Int]("fillOrder")
  val freeByteCountsLens = nonBasicTagsLens |-> mkLens[NonBasicTags,
    Option[Array[Long]]]("freeByteCounts")
  val freeOffsetsLens = nonBasicTagsLens |-> mkLens[NonBasicTags,
    Option[Array[Long]]]("freeOffsets")
  val grayResponseCurveLens = nonBasicTagsLens |-> mkLens[NonBasicTags,
    Option[Array[Int]]]("grayResponseCurve")
  val grayResponseUnitLens = nonBasicTagsLens |-> mkLens[NonBasicTags,
    Option[Int]]("grayResponseUnit")
  val newSubfileTypeLens = nonBasicTagsLens |-> mkLens[NonBasicTags,
    Option[Long]]("newSubfileType")
  val orientationLens = nonBasicTagsLens |-> mkLens[NonBasicTags,
    Option[Int]]("orientation")
  val planarConfigurationLens = nonBasicTagsLens |-> mkLens[NonBasicTags,
    Option[Int]]("planarConfiguration")
  val subfileTypeLens = nonBasicTagsLens |-> mkLens[NonBasicTags,
    Option[Int]]("subfileType")
  val thresholdingLens = nonBasicTagsLens |-> mkLens[NonBasicTags,
    Int]("thresholding")
  val t4OptionsLens = nonBasicTagsLens |-> mkLens[NonBasicTags,
    Int]("t4Options")
  val t6OptionsLens = nonBasicTagsLens |-> mkLens[NonBasicTags,
    Option[Int]]("t6Options")
  val halftoneHintsLens = nonBasicTagsLens |-> mkLens[NonBasicTags,
    Option[Array[Int]]]("halftoneHints")
  val predictorLens = nonBasicTagsLens |-> mkLens[NonBasicTags,
    Option[Int]]("predictor")

  val geoTiffTagsLens = mkLens[ImageDirectory, GeoTiffTags]("geoTiffTags")

  val modelTiePointsLens = geoTiffTagsLens |-> mkLens[GeoTiffTags,
    Option[Array[(Pixel3D, Pixel3D)]]]("modelTiePoints")
  val modelPixelScaleLens = geoTiffTagsLens |-> mkLens[GeoTiffTags,
    Option[(Double, Double, Double)]]("modelPixelScale")
  val modelTransformationLens = geoTiffTagsLens |-> mkLens[GeoTiffTags,
    Option[Array[Array[Double]]]]("modelTransformation")
  val geoKeyDirectoryLens = geoTiffTagsLens |-> mkLens[GeoTiffTags,
    Option[GeoKeyDirectory]]("geoKeyDirectory")
  val doublesLens = geoTiffTagsLens |-> mkLens[GeoTiffTags,
    Option[Array[Double]]]("doubles")
  val asciisLens = geoTiffTagsLens |-> mkLens[GeoTiffTags,
    Option[String]]("asciis")
  val gdalInternalNoDataLens = geoTiffTagsLens |-> mkLens[GeoTiffTags,
    Option[Double]]("gdalInternalNoData")

  val documentationTagsLens = mkLens[ImageDirectory,
    DocumentationTags]("documentationTags")

  val documentNameLens = documentationTagsLens |->
  mkLens[DocumentationTags, Option[String]]("documentName")
  val pageNameLens = documentationTagsLens |->
  mkLens[DocumentationTags, Option[String]]("pageName")
  val pageNumberLens = documentationTagsLens |->
  mkLens[DocumentationTags, Option[Array[Int]]]("pageNumber")
  val xPositionsLens = documentationTagsLens |->
  mkLens[DocumentationTags, Option[Array[(Long, Long)]]]("xPositions")
  val yPositionsLens = documentationTagsLens |->
  mkLens[DocumentationTags, Option[Array[(Long, Long)]]]("yPositions")

  val tileTagsLens = mkLens[ImageDirectory, TileTags]("tileTags")

  val tileWidthLens = tileTagsLens |-> mkLens[TileTags,
    Option[Long]]("tileWidth")
  val tileLengthLens = tileTagsLens |-> mkLens[TileTags,
    Option[Long]]("tileLength")
  val tileOffsetsLens = tileTagsLens |-> mkLens[TileTags,
    Option[Array[Int]]]("tileOffsets")
  val tileByteCountsLens = tileTagsLens |-> mkLens[TileTags,
    Option[Array[Int]]]("tileByteCounts")

  val cmykTagsLens = mkLens[ImageDirectory, CmykTags]("cmykTags")

  val inkSetLens = cmykTagsLens |-> mkLens[CmykTags,
    Option[Int]]("inkSet")
  val numberOfInksLens = cmykTagsLens |-> mkLens[CmykTags,
    Option[Int]]("numberOfInks")
  val inkNamesLens = cmykTagsLens |-> mkLens[CmykTags,
    Option[String]]("inkNames")
  val dotRangeLens = cmykTagsLens |-> mkLens[CmykTags,
    Option[Array[Int]]]("dotRange")
  val targetPrintersLens = cmykTagsLens |-> mkLens[CmykTags,
    Option[String]]("targetPrinters")

  val dataSampleFormatTagsLens = mkLens[ImageDirectory,
    DataSampleFormatTags]("dataSampleFormatTags")

  val sampleFormatLens = dataSampleFormatTagsLens |->
  mkLens[DataSampleFormatTags, Array[Int]]("sampleFormat")
  val maxSampleValueLens = dataSampleFormatTagsLens |->
  mkLens[DataSampleFormatTags, Option[Array[Long]]]("maxSampleValue")
  val minSampleValueLens = dataSampleFormatTagsLens |->
  mkLens[DataSampleFormatTags, Option[Array[Long]]]("minSampleValue")

  val colimetryTagsLens = mkLens[ImageDirectory, ColimetryTags]("colimetryTags")

  val whitePointsLens = colimetryTagsLens |-> mkLens[ColimetryTags,
    Option[Array[(Long, Long)]]]("whitePoints")
  val primaryChromaticitiesLens = colimetryTagsLens |-> mkLens[
    ColimetryTags, Option[Array[(Long, Long)]]]("primaryChromaticities")
  val transferFunctionLens = colimetryTagsLens |-> mkLens[ColimetryTags,
    Option[Array[Int]]]("transferFunction")
  val transferRangeLens = colimetryTagsLens |-> mkLens[ColimetryTags,
    Option[Array[Int]]]("transferRange")
  val referenceBlackWhiteLens = colimetryTagsLens |-> mkLens[
    ColimetryTags,  Option[Array[Long]]]("referenceBlackWhite")

  val jpegTagsLens = mkLens[ImageDirectory, JpegTags]("jpegTags")

  val jpegTablesLens = jpegTagsLens |-> mkLens[JpegTags,
    Option[Array[Byte]]]("jpegTables")
  val jpegProcLens = jpegTagsLens |-> mkLens[JpegTags,
    Option[Int]]("jpegProc")
  val jpegInterchangeFormatLens = jpegTagsLens |-> mkLens[JpegTags,
    Option[Long]]("jpegInterchangeFormat")
  val jpegInterchangeFormatLengthLens = jpegTagsLens |-> mkLens[
    JpegTags, Option[Long]]("jpegInterchangeFormatLength")
  val jpegRestartIntervalLens = jpegTagsLens |-> mkLens[JpegTags,
    Option[Int]]("jpegRestartInterval")
  val jpegLosslessPredictorsLens = jpegTagsLens |-> mkLens[JpegTags,
    Option[Array[Int]]]("jpegLosslessPredictors")
  val jpegPointTransformsLens = jpegTagsLens |-> mkLens[JpegTags,
    Option[Array[Int]]]("jpegPointTransforms")
  val jpegQTablesLens = jpegTagsLens |-> mkLens[JpegTags,
    Option[Array[Long]]]("jpegQTables")
  val jpegDCTablesLens = jpegTagsLens |-> mkLens[JpegTags,
    Option[Array[Long]]]("jpegDCTables")
  val jpegACTablesLens = jpegTagsLens |-> mkLens[JpegTags,
    Option[Array[Long]]]("jpegACTables")

  val yCbCrTagsLens = mkLens[ImageDirectory, YCbCrTags]("yCbCrTags")

  val yCbCrCoefficientsLens = yCbCrTagsLens |-> mkLens[YCbCrTags,
    Option[Array[(Long, Long)]]]("yCbCrCoefficients")
  val yCbCrSubSamplingLens = yCbCrTagsLens |-> mkLens[YCbCrTags,
    Option[Array[Int]]]("yCbCrSubSampling")
  val yCbCrPositioningLens = yCbCrTagsLens |-> mkLens[YCbCrTags,
    Option[Int]]("yCbCrPositioning")

  val nonStandardizedTagsLens = mkLens[ImageDirectory,
    NonStandardizedTags]("nonStandardizedTags")

  val asciisMapLens = nonStandardizedTagsLens |-> mkLens[NonStandardizedTags,
    HashMap[Int, String]]("asciisMap")
  val longsMapLens = nonStandardizedTagsLens |-> mkLens[NonStandardizedTags,
    HashMap[Int, Array[Long]]]("longsMap")
  val fractionalsMapLens = nonStandardizedTagsLens |-> mkLens[
    NonStandardizedTags, HashMap[Int, Array[(Long, Long)]]]("fractionalsMap")
  val undefinedMapLens = nonStandardizedTagsLens |-> mkLens[NonStandardizedTags,
    HashMap[Int, Array[Byte]]]("undefinedMap")
  val doublesMapLens = nonStandardizedTagsLens |-> mkLens[NonStandardizedTags,
    HashMap[Int, Array[Double]]]("doublesMap")

  val imageBytesLens = mkLens[ImageDirectory, Array[Byte]]("imageBytes")
}<|MERGE_RESOLUTION|>--- conflicted
+++ resolved
@@ -232,14 +232,10 @@
   modelTransformation: Option[Array[Array[Double]]] = None,
   modelPixelScale: Option[(Double, Double, Double)] = None,
   geoKeyDirectory: Option[GeoKeyDirectory] = None,
-<<<<<<< HEAD
-  doubles: Option[Vector[Double]] = None,
+  doubles: Option[Array[Double]] = None,
   asciis: Option[String] = None,
   gdalInternalNoData: Option[Double] = None
-=======
-  doubles: Option[Array[Double]] = None,
-  asciis: Option[String] = None
->>>>>>> 5330682a
+
 )
 
 case class DocumentationTags(
@@ -430,7 +426,7 @@
             else if (bitsPerSample == 32 && sampleFormat == FloatingPoint) TypeFloat
             else if (bitsPerSample == 64 && sampleFormat == FloatingPoint) TypeDouble
             else throw new MalformedGeoTiffException(
-              "bad/unsupported bitspersample or sampleformat"
+              s"bad/unsupported bitspersample or sampleformat: $bitsPerSample or $sampleFormat"
             )
           }
 
