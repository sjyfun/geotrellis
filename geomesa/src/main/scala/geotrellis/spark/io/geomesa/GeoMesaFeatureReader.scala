--- conflicted
+++ resolved
@@ -18,12 +18,11 @@
 
 import scala.reflect.ClassTag
 
-
 /**
   * @define experimental <span class="badge badge-red" style="float: right;">EXPERIMENTAL</span>@experimental
   */
 @experimental class GeoMesaFeatureReader(val instance: GeoMesaInstance)
-  (implicit sc: SparkContext) extends Serializable with LazyLogging {
+                                        (implicit sc: SparkContext) extends Serializable with LazyLogging {
 
   logger.error("GeoMesa support is experimental")
 
@@ -50,14 +49,9 @@
     sc.newAPIHadoopRDD(job.getConfiguration, classOf[GeoMesaInputFormat], classOf[Text], classOf[SimpleFeature]).map(U => U._2)
   }
 
-<<<<<<< HEAD
-  def read[G <: geotrellis.vector.Geometry: ClassTag, D]
-    (layerId: LayerId, simpleFeatureType: SimpleFeatureType, query: Query, numPartitions: Option[Int] = None)
-=======
   /** $experimental */
   @experimental def read[G <: geotrellis.vector.Geometry: ClassTag, D]
-    (layerId: LayerId, query: Query, simpleFeatureType: SimpleFeatureType, numPartitions: Option[Int] = None)
->>>>>>> ed73ec46
+    (layerId: LayerId, simpleFeatureType: SimpleFeatureType, query: Query, numPartitions: Option[Int] = None)
     (implicit transmute: Map[String, Any] => D): RDD[Feature[G, D]] =
       readSimpleFeatures(
         featureName       = layerId.name,
