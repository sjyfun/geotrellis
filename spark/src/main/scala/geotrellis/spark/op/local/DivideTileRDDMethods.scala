--- conflicted
+++ resolved
@@ -4,11 +4,8 @@
 import geotrellis.spark._
 import geotrellis.spark.op._
 import geotrellis.raster.op.local.Divide
-<<<<<<< HEAD
 import org.apache.spark.Partitioner
-=======
 import org.apache.spark.rdd.RDD
->>>>>>> 629ca364
 
 trait DivideTileRDDMethods[K] extends TileRDDMethods[K] {
   /** Divide each value of the raster by a constant value.*/
@@ -40,30 +37,16 @@
   def /:(d: Double) = localDivideValue(d)
 
   /** Divide the values of each cell in each raster. */
-<<<<<<< HEAD
-  def localDivide(other: Self): Self = localDivide(other, None)
-  def localDivide(other: Self, partitioner: Option[Partitioner]): Self =
+  def localDivide(other: RDD[(K, Tile)]): RDD[(K, Tile)] = localDivide(other, None)
+  def localDivide(other: RDD[(K, Tile)], partitioner: Option[Partitioner]): RDD[(K, Tile)] =
     self.combineValues(other, partitioner)(Divide.apply)
 
   /** Divide the values of each cell in each raster. */
-  def /(other: Self): Self = localDivide(other, None)
+  def /(other: RDD[(K, Tile)]): RDD[(K, Tile)] = localDivide(other, None)
 
-  def localDivide(others: Traversable[Self]): Self = localDivide(others, None)
-  def localDivide(others: Traversable[Self], partitioner: Option[Partitioner]): Self =
+  def localDivide(others: Traversable[RDD[(K, Tile)]]): RDD[(K, Tile)] = localDivide(others, None)
+  def localDivide(others: Traversable[RDD[(K, Tile)]], partitioner: Option[Partitioner]): RDD[(K, Tile)] =
     self.combineValues(others, partitioner)(Divide.apply)
 
-  def /(others: Traversable[Self]): Self = localDivide(others, None)
-=======
-  def localDivide(other: RDD[(K, Tile)]) =
-    self.combineValues(other)(Divide.apply)
-
-  /** Divide the values of each cell in each raster. */
-  def /(other: RDD[(K, Tile)]) = localDivide(other)
-
-  def localDivide(others: Traversable[RDD[(K, Tile)]]) =
-    self.combineValues(others)(Divide.apply)
-
-  def /(others: Traversable[RDD[(K, Tile)]]) =
-    localDivide(others)
->>>>>>> 629ca364
+  def /(others: Traversable[RDD[(K, Tile)]]): RDD[(K, Tile)] = localDivide(others, None)
 }