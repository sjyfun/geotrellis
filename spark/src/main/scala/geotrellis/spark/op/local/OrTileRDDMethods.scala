package geotrellis.spark.op.local

import geotrellis.raster._
import geotrellis.spark._
import geotrellis.spark.op._
import geotrellis.raster.op.local.Or
<<<<<<< HEAD
import org.apache.spark.Partitioner
=======
import org.apache.spark.rdd.RDD
>>>>>>> 629ca364

trait OrTileRDDMethods[K] extends TileRDDMethods[K] {
  /** Or a constant Int value to each cell. */
  def localOr(i: Int) =
    self.mapValues { case r => Or(r, i) }

  /** Or a constant Int value to each cell. */
  def |(i: Int) = localOr(i)

  /** Or a constant Int value to each cell. */
  def |:(i: Int) = localOr(i)

  /** Or the values of each cell in each raster.  */
<<<<<<< HEAD
  def localOr(other: Self): Self = localOr(other, None)
  def localOr(other: Self, partitioner: Option[Partitioner]): Self =
    self.combineValues(other, partitioner)(Or.apply)

  /** Or the values of each cell in each raster. */
  def |(r: Self): Self = localOr(r, None)

  /** Or the values of each cell in each raster.  */
  def localOr(others: Traversable[Self]): Self = localOr(others, None)
  def localOr(others: Traversable[Self], partitioner: Option[Partitioner]): Self =
    self.combineValues(others, partitioner)(Or.apply)

  /** Or the values of each cell in each raster. */
  def |(others: Traversable[Self]): Self = localOr(others, None)
=======
  def localOr(other: RDD[(K, Tile)]) =
    self.combineValues(other)(Or.apply)

  /** Or the values of each cell in each raster. */
  def |(r: RDD[(K, Tile)]) = localOr(r)

  /** Or the values of each cell in each raster.  */
  def localOr(others: Traversable[RDD[(K, Tile)]]) =
    self.combineValues(others)(Or.apply)

  /** Or the values of each cell in each raster. */
  def |(others: Traversable[RDD[(K, Tile)]]) = localOr(others)
>>>>>>> 629ca364
}<|MERGE_RESOLUTION|>--- conflicted
+++ resolved
@@ -4,11 +4,8 @@
 import geotrellis.spark._
 import geotrellis.spark.op._
 import geotrellis.raster.op.local.Or
-<<<<<<< HEAD
 import org.apache.spark.Partitioner
-=======
 import org.apache.spark.rdd.RDD
->>>>>>> 629ca364
 
 trait OrTileRDDMethods[K] extends TileRDDMethods[K] {
   /** Or a constant Int value to each cell. */
@@ -22,33 +19,18 @@
   def |:(i: Int) = localOr(i)
 
   /** Or the values of each cell in each raster.  */
-<<<<<<< HEAD
-  def localOr(other: Self): Self = localOr(other, None)
-  def localOr(other: Self, partitioner: Option[Partitioner]): Self =
+  def localOr(other: RDD[(K, Tile)]): RDD[(K, Tile)] = localOr(other, None)
+  def localOr(other: RDD[(K, Tile)], partitioner: Option[Partitioner]): RDD[(K, Tile)] =
     self.combineValues(other, partitioner)(Or.apply)
 
   /** Or the values of each cell in each raster. */
-  def |(r: Self): Self = localOr(r, None)
+  def |(r: RDD[(K, Tile)]): RDD[(K, Tile)] = localOr(r, None)
 
   /** Or the values of each cell in each raster.  */
-  def localOr(others: Traversable[Self]): Self = localOr(others, None)
-  def localOr(others: Traversable[Self], partitioner: Option[Partitioner]): Self =
+  def localOr(others: Traversable[RDD[(K, Tile)]]): RDD[(K, Tile)] = localOr(others, None)
+  def localOr(others: Traversable[RDD[(K, Tile)]], partitioner: Option[Partitioner]): RDD[(K, Tile)] =
     self.combineValues(others, partitioner)(Or.apply)
 
   /** Or the values of each cell in each raster. */
-  def |(others: Traversable[Self]): Self = localOr(others, None)
-=======
-  def localOr(other: RDD[(K, Tile)]) =
-    self.combineValues(other)(Or.apply)
-
-  /** Or the values of each cell in each raster. */
-  def |(r: RDD[(K, Tile)]) = localOr(r)
-
-  /** Or the values of each cell in each raster.  */
-  def localOr(others: Traversable[RDD[(K, Tile)]]) =
-    self.combineValues(others)(Or.apply)
-
-  /** Or the values of each cell in each raster. */
-  def |(others: Traversable[RDD[(K, Tile)]]) = localOr(others)
->>>>>>> 629ca364
+  def |(others: Traversable[RDD[(K, Tile)]]): RDD[(K, Tile)] = localOr(others, None)
 }