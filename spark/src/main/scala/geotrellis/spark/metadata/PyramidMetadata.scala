--- conflicted
+++ resolved
@@ -191,9 +191,8 @@
     val tileExtent = TmsTiling.extentToTile(cappedExtent, zoom, tileSize)
     val pixelExtent = TmsTiling.extentToPixel(cappedExtent, zoom, tileSize)
 
-<<<<<<< HEAD
     PyramidMetadata(
-      meta.extent, 
+      cappedExtent, 
       tileSize, 
       meta.bands, 
       meta.nodata, 
@@ -201,9 +200,5 @@
       zoom,
       Map(zoom.toString -> RasterMetadata(pixelExtent, tileExtent))
     )
-=======
-    PyramidMetadata(cappedExtent, tileSize, meta.bands, meta.nodata, meta.rasterType, zoom,
-      Map(zoom.toString -> RasterMetadata(pixelExtent, tileExtent)))
->>>>>>> d0ebe842
   }
 }
