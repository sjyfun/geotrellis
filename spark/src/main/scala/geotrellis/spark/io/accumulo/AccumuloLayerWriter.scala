--- conflicted
+++ resolved
@@ -43,17 +43,11 @@
 object AccumuloLayerWriter {
   def defaultAccumuloWriteStrategy = HdfsWriteStrategy("/geotrellis-ingest")
 
-<<<<<<< HEAD
-  def apply[K: SpatialComponent: Boundable: AvroRecordCodec: JsonFormat: ClassTag,
-            V: AvroRecordCodec: ClassTag, M: JsonFormat]
-=======
-  def apply[K: Boundable: AvroRecordCodec: JsonFormat: ClassTag,
-            V: AvroRecordCodec: ClassTag, M: JsonFormat, C <: RDD[(K, V)]]
->>>>>>> d22219ee
-  (instance: AccumuloInstance,
-   table: String,
-   indexMethod: KeyIndexMethod[K],
-   strategy: AccumuloWriteStrategy = defaultAccumuloWriteStrategy
+  def apply[K: Boundable: AvroRecordCodec: JsonFormat: ClassTag, V: AvroRecordCodec: ClassTag, M: JsonFormat](
+    instance: AccumuloInstance,
+    table: String,
+    indexMethod: KeyIndexMethod[K],
+    strategy: AccumuloWriteStrategy = defaultAccumuloWriteStrategy
   ): AccumuloLayerWriter[K, V, M] =
     new AccumuloLayerWriter[K, V, M](
       attributeStore = AccumuloAttributeStore(instance.connector),
@@ -62,19 +56,35 @@
       table = table
     )
 
-  def spatial(instance: AccumuloInstance, table: String, keyIndexMethod: KeyIndexMethod[SpatialKey], strategy: AccumuloWriteStrategy = defaultAccumuloWriteStrategy)
-    (implicit sc: SparkContext, bridge: Bridge[(RDD[(SpatialKey, Tile)], RasterMetaData), RasterRDD[SpatialKey]]) =
-    apply[SpatialKey, Tile, RasterMetaData, RasterRDD[SpatialKey]](instance, table, keyIndexMethod, strategy)
+  def spatial(
+    instance: AccumuloInstance,
+    table: String,
+    keyIndexMethod: KeyIndexMethod[SpatialKey],
+    strategy: AccumuloWriteStrategy = defaultAccumuloWriteStrategy
+  )(implicit sc: SparkContext) =
+    apply[SpatialKey, Tile, RasterMetaData](instance, table, keyIndexMethod, strategy)
 
-  def spatialMultiBand(instance: AccumuloInstance, table: String, keyIndexMethod: KeyIndexMethod[SpatialKey], strategy: AccumuloWriteStrategy = defaultAccumuloWriteStrategy)
-    (implicit sc: SparkContext, bridge: Bridge[(RDD[(SpatialKey, MultiBandTile)], RasterMetaData), MultiBandRasterRDD[SpatialKey]]) =
-    apply[SpatialKey, MultiBandTile, RasterMetaData, MultiBandRasterRDD[SpatialKey]](instance, table, keyIndexMethod, strategy)
+  def spatialMultiBand(
+    instance: AccumuloInstance,
+    table: String,
+    keyIndexMethod: KeyIndexMethod[SpatialKey],
+    strategy: AccumuloWriteStrategy = defaultAccumuloWriteStrategy
+  )(implicit sc: SparkContext) =
+    apply[SpatialKey, MultiBandTile, RasterMetaData](instance, table, keyIndexMethod, strategy)
 
-  def spaceTime(instance: AccumuloInstance, table: String, keyIndexMethod: KeyIndexMethod[SpaceTimeKey], strategy: AccumuloWriteStrategy = defaultAccumuloWriteStrategy)
-    (implicit sc: SparkContext, bridge: Bridge[(RDD[(SpaceTimeKey, Tile)], RasterMetaData), RasterRDD[SpaceTimeKey]]) =
-    apply[SpaceTimeKey, Tile, RasterMetaData, RasterRDD[SpaceTimeKey]](instance, table, keyIndexMethod, strategy)
+  def spaceTime(
+    instance: AccumuloInstance,
+    table: String,
+    keyIndexMethod: KeyIndexMethod[SpaceTimeKey],
+    strategy: AccumuloWriteStrategy = defaultAccumuloWriteStrategy
+  )(implicit sc: SparkContext) =
+    apply[SpaceTimeKey, Tile, RasterMetaData](instance, table, keyIndexMethod, strategy)
 
-  def spaceTimeMultiBand(instance: AccumuloInstance, table: String, keyIndexMethod: KeyIndexMethod[SpaceTimeKey], strategy: AccumuloWriteStrategy = defaultAccumuloWriteStrategy)
-    (implicit sc: SparkContext, bridge: Bridge[(RDD[(SpaceTimeKey, MultiBandTile)], RasterMetaData), MultiBandRasterRDD[SpaceTimeKey]]) =
-    apply[SpaceTimeKey, MultiBandTile, RasterMetaData, MultiBandRasterRDD[SpaceTimeKey]](instance, table, keyIndexMethod, strategy)
+  def spaceTimeMultiBand(
+    instance: AccumuloInstance,
+    table: String,
+    keyIndexMethod: KeyIndexMethod[SpaceTimeKey],
+    strategy: AccumuloWriteStrategy = defaultAccumuloWriteStrategy
+  )(implicit sc: SparkContext) =
+    apply[SpaceTimeKey, MultiBandTile, RasterMetaData](instance, table, keyIndexMethod, strategy)
 }