package geotrellis.spark.io

import geotrellis.raster._
import com.github.nscala_time.time.Imports._
import geotrellis.spark._
import geotrellis.vector.Extent
import org.apache.spark.rdd.RDD
import org.joda.time.DateTime
import org.scalatest._
import spray.json.JsonFormat
import scala.reflect._

abstract class PersistenceSpec[K: ClassTag, V: ClassTag] extends FunSpec with Matchers { self: OnlyIfCanRunSpark =>
  type Container <: RDD[(K, V)]
  type TestReader = FilteringLayerReader[LayerId, K, Container]
  type TestWriter = Writer[LayerId, Container]
  type TestUpdater = LayerUpdater[LayerId, K, V, Container]
  type TestDeleter = LayerDeleter[LayerId]
  type TestCopier = LayerCopier[LayerId]
  type TestMover = LayerMover[LayerId]
  type TestTileReader = Reader[LayerId, Reader[K, V]]

  def sample: Container
  def reader: TestReader
  def writer: TestWriter
  def deleter: TestDeleter
  def copier: TestCopier
  def mover: TestMover
  def tiles: TestTileReader

  val layerId = LayerId("sample", 1)
<<<<<<< HEAD
  lazy val deleteLayerId = layerId.copy(name = s"${layerId.name}-delete") // second layer to avoid data race
  lazy val copiedLayerId = layerId.copy(name = s"${layerId.name}-copy", 1)
  lazy val movedLayerId  = layerId.copy(name = s"${layerId.name}-move")
=======
  val deleteLayerId = LayerId("deleteSample", 1) // second layer to avoid data race
  lazy val copiedLayerId = layerId.copy(name = s"${layerId.name}-copy")
>>>>>>> 7a0c0c17
  lazy val query = reader.query(layerId)
  
  if (canRunSpark) {

    it("should not find layer before write") {
      intercept[LayerNotFoundError] {
        reader.read(layerId)
      }
    }

    it("should not delete layer before write") {
      intercept[LayerNotFoundError] {
        deleter.delete(layerId)
      }
    }

    it("should write a layer") {
      writer.write(layerId, sample)
      writer.write(deleteLayerId, sample)
    }

    it("should read a layer back") {
      val actual = reader.read(layerId).keys.collect()
      val expected = sample.keys.collect()

      if (expected.diff(actual).nonEmpty)
        info(s"missing: ${(expected diff actual).toList}")
      if (actual.diff(expected).nonEmpty)
        info(s"unwanted: ${(actual diff expected).toList}")

      actual should contain theSameElementsAs expected
    }

    it("should read a single value") {
      val tileReader = tiles.read(layerId)
      val key = sample.keys.first()
      val readV: V = tileReader.read(key)
      val expectedV: V = sample.filter(_._1 == key).values.first()
      readV should be equals expectedV
    }

    it("should delete a layer") {
      deleter.delete(deleteLayerId)
      intercept[LayerNotFoundError] {
        reader.read(deleteLayerId)
      }
    }

    it ("shouldn't copy a layer which already exists") {
      intercept[LayerExistsError] {
        copier.copy(layerId, layerId)
      }
    }

    it ("shouldn't copy a layer which doesn't exists") {
      intercept[LayerNotFoundError] {
        copier.copy(copiedLayerId, copiedLayerId)
      }
    }

    it("should copy a layer") {
      copier.copy(layerId, copiedLayerId)
      reader.read(copiedLayerId).keys.collect() should contain theSameElementsAs reader.read(layerId).keys.collect()
    }

    it ("shouldn't move a layer which already exists") {
      intercept[LayerExistsError] {
        mover.move(layerId, layerId)
      }
    }

    it ("shouldn't move a layer which doesn't exists") {
      intercept[LayerNotFoundError] {
        mover.move(movedLayerId, movedLayerId)
      }
    }

    it("should move a layer") {
      val keysBeforeMove = reader.read(layerId).keys.collect()
      mover.move(layerId, movedLayerId)
      intercept[LayerNotFoundError] {
        reader.read(layerId)
      }
      keysBeforeMove should contain theSameElementsAs reader.read(movedLayerId).keys.collect()
      mover.move(movedLayerId, layerId)
    }
  }
}<|MERGE_RESOLUTION|>--- conflicted
+++ resolved
@@ -29,14 +29,9 @@
   def tiles: TestTileReader
 
   val layerId = LayerId("sample", 1)
-<<<<<<< HEAD
   lazy val deleteLayerId = layerId.copy(name = s"${layerId.name}-delete") // second layer to avoid data race
-  lazy val copiedLayerId = layerId.copy(name = s"${layerId.name}-copy", 1)
+  lazy val copiedLayerId = layerId.copy(name = s"${layerId.name}-copy")
   lazy val movedLayerId  = layerId.copy(name = s"${layerId.name}-move")
-=======
-  val deleteLayerId = LayerId("deleteSample", 1) // second layer to avoid data race
-  lazy val copiedLayerId = layerId.copy(name = s"${layerId.name}-copy")
->>>>>>> 7a0c0c17
   lazy val query = reader.query(layerId)
   
   if (canRunSpark) {
